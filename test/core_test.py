--- conflicted
+++ resolved
@@ -309,13 +309,8 @@
         book_edit(1, library='does_not_exist')
     assert not book_edit(1, groups=['group-1'])
     assert set(g.name for g in models.Book.get_by_id(1).groups) == {'group-1'}
-<<<<<<< HEAD
-    e = core.Book.edit(1, groups=('group-2', 'does not exist'))
+    e = book_edit(1, groups=('group-2', 'does not exist'))
     assert e == {utils.get_name('error::no_Group_with_id_{}').format('does not exist')}
-=======
-    e = book_edit(1, groups=('group-2', 'does not exist'))
-    assert e == {utils.get_name('no_Group_with_id_{}').format('does not exist')}
->>>>>>> 74147b51
     assert set(g.name for g in models.Book.get_by_id(1).groups) == {'group-2'}
     assert models.Book.get_by_id(1).library.name == 'lib'
     assert not book_edit(1, medium='med')
@@ -369,29 +364,17 @@
     models.Person.create(id=123, first_name='first', last_name='last',
                          class_='cls', max_borrow=3)
     borrow = models.Borrow.create(book=1, person=123, return_date=datetime.date(1956, 1, 31))
-<<<<<<< HEAD
-    data = core.Book.view_str(1)
+    data = book_view(1)
     assert data['status'] == utils.get_name('Book::borrowed')
-=======
-    data = book_view(1)
-    assert data['status'] == utils.get_name('borrowed')
->>>>>>> 74147b51
     assert data['return_date'] == datetime.date(1956, 1, 31).strftime(config.core.date_format)
     assert data['borrowed_by'] == str(models.Person.get_by_id(123))
     assert data['borrowed_by_id'] == 123
     borrow.is_back = True
     borrow.save()
-<<<<<<< HEAD
-    assert core.Book.view_str(1)['status'] == utils.get_name('Book::available')
+    assert book_view(1)['status'] == utils.get_name('Book::available')
     b.is_active = False
     b.save()
-    assert core.Book.view_str(1)['status'] == utils.get_name('Book::inactive')
-=======
-    assert book_view(1)['status'] == utils.get_name('available')
-    b.is_active = False
-    b.save()
-    assert book_view(1)['status'] == utils.get_name('inactive')
->>>>>>> 74147b51
+    assert book_view(1)['status'] == utils.get_name('Book::inactive')
 
 
 def test_library_new(db):
