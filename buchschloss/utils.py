"""Utilities. Mostly periodic checks. Everything that is neither core nor gui

contents (for use):
    - get_runner() -- get a task running function
    - send_email() -- send an email
    - get_name() -- get a pretty name
    - get_book_data() -- attempt to get data about a book based on the ISBN

to add late handlers, append them to late_handlers.
they will receive arguments as specified in late_books
"""

import collections
import functools
import operator
import email
import smtplib
import ssl
from datetime import datetime, date
import time
import requests
import logging
import re
import sched
import bs4

from buchschloss import core, config, py_scripts


class FormattedDate(date):
    """print a datetime.date as specified in config.core.date_format"""

    def __str__(self):
        return self.strftime(config.core.date_format)

    @classmethod
    def fromdate(cls, date_: date):
        """Create a FormattedDate from a datetime.date"""
        if date_ is None:
            return None
        else:
            return cls(date_.year, date_.month, date_.day)

    def todate(self):
        """transform self to a datetime.date"""
        return date(self.year, self.month, self.day)


<<<<<<< HEAD
=======
class LevelNameDict(dict):
    """provide defaults for missing level names"""
    def __missing__(self, key):
        return 'level_' + str(key)


def run_checks():
    """Run stuff to do as specified by times set in config"""
    while True:
        if datetime.now() > core.misc_data.check_date + timedelta(minutes=45):
            for stuff in stuff_to_do:
                threading.Thread(target=stuff).start()
            core.misc_data.check_date = datetime.now() + config.utils.tasks.repeat_every
        time.sleep(5 * 60 * 60)


>>>>>>> 6ae94078
def late_books():
    """Check for late and nearly late books.

    Call the functions in late_handlers with arguments (late, warn).
    late and warn are sequences of core.Borrow instances.
    """
    late = []
    warn = []
    today = date.today()
    warn_for = today + config.utils.tasks.late_books_warn_time
    for b in core.Borrow.search((
            ('is_back', 'eq', False), 'and', ('return_date', 'gt', warn_for)),
            login_context=core.internal_lc):
        if b.return_date < today:
            late.append(b)
        else:
            warn.append(b)
    for h in late_handlers:
        h(late, warn)


def send_email(subject, text):
    """Send an email to the recipient specified in config"""
    cfg = config.utils.email
    msg = email.message.Message()
    msg['From'] = cfg['from']
    msg['To'] = cfg.recipient
    msg['Subject'] = subject
    msg.set_payload(text)
    try:
        with smtplib.SMTP(cfg.smtp.host, cfg.smtp.port) as conn:
            if cfg.smtp.tls:
                conn.starttls(context=ssl.create_default_context())
            if cfg.smtp.username is not None:
                conn.login(cfg.smtp.username, cfg.smtp.password)
            conn.send_message(msg)
    except smtplib.SMTPException as e:
        logging.error('error while sending email: {}: {}'.format(type(e).__name__, e))


def get_name(internal: str):
    """Get an end-user suitable name.

    Try lookup in config.utils.names.
    "<namespace>::<name>" may specify a namespace in which lookups are performed first,
        falling back to the global names if nothing is found.
        Namespaces may be nested.
    "__" is replaced by ": " with components (located left/right)
        looked up up individually, with the first (left) acting
        as namespace for the second (right).
    If a name isn't found, a warning is logged and the internal name returned,
        potentially modified
    """
    internal = internal.lower()
    if '__' in internal:
        r = []
        prefix = ''
        for component in internal.split('__'):
            prefix += component
            r.append(get_name(prefix))
            prefix += '::'
        return ': '.join(r)
    *path, name = internal.split('::')
    components = 2**len(path)
    look_in = []
    while components:
        components -= 1
        try:
            look_in.append(functools.reduce(
                operator.getitem,
                (ns for i, ns in enumerate(path, 1) if components & (1 << (len(path) - i))),
                config.utils.names))
        except KeyError:
            pass
    for ns in look_in:
        if isinstance(ns, str):
            continue
        try:
            val = ns[name]
            if isinstance(val, str):
                return val
            elif isinstance(val, dict):
                return val['*this*']
            else:
                raise TypeError('{!r} is neither dict nor str'.format(val))
        except KeyError:
            pass
    name = '::'.join(path + [name])
    if not config.debug:
        logging.warning('Name "{}" was not found in the namefile'.format(name))
    return name


def get_book_data(isbn: int):
    """Attempt to get book data via the ISBN from the DB, if that fails,
        try the DNB (https://portal.dnb.de)"""
    def get_data_from_script(script_spec):
        get_script_target(
            script_spec,
            ui_callbacks={
                'get_data': lambda __: {'isbn': isbn},
                'display': data.update,
            },
            login_context=core.internal_lc,
        )()

    data = {}
    for spec in config.utils.book_data_scripts:
        get_data_from_script(spec)
    try:
        book = next(iter(core.Book.search(
            ('isbn', 'eq', isbn), login_context=core.internal_lc)))
    except StopIteration:
        pass
    else:
        new_data = core.Book.view_str(book.id, login_context=core.internal_lc)
        del new_data['id'], new_data['status'], new_data['return_date']
        del new_data['borrowed_by_id'], new_data['__str__'], new_data['borrowed_by']
        data.update(new_data)

    return data


def get_script_target(spec, *, ui_callbacks=None, login_context, propagate_bse=False):
    """get a script target function"""
    if spec['type'] == 'py':
        if spec['name'] in py_scripts.__all__:
            return functools.partial(getattr(py_scripts, spec['name']),
                                     callbacks=ui_callbacks,
                                     login_context=login_context)
        return functools.partial(logging.error, 'no such script: {}!py'.format(spec['name']))
    elif spec['type'] == 'cli2':
        def target(_name=spec['name'], _func=spec['function']):
            try:
                core.Script.execute(
                    _name, _func, callbacks=ui_callbacks, login_context=login_context)
            except Exception as e:
                if isinstance(e, core.BuchSchlossBaseError) and propagate_bse:
                    raise
                elif config.debug:
                    raise
                else:
                    logging.error('error while executing script {}!cli2: {}'.format(_name, e))
        return target
    else:
        raise AssertionError("spec['type'] == {0[type]!r} not in ('py', 'cli2')"
                             .format(spec))


def get_runner():
    """return a function that runs all startup tasks and schedules repeating tasks"""
    scheduler = sched.scheduler(timefunc=time.time)
    for spec in config.scripts.startup:
        scheduler.enter(0, 0, get_script_target(spec, login_context=core.internal_lc))

    last_invocations = collections.defaultdict(
        lambda: datetime.fromtimestamp(0), core.misc_data.last_script_invocations)
    for spec in config.scripts.repeating:
        target = get_script_target(spec, login_context=core.internal_lc)
        script_id = '{0[name]}!{0[type]}'.format(spec)
        invoke_time: datetime = last_invocations[script_id] + spec['invocation']

        def target_wrapper(_f, _t=target, _id=script_id, _delay=spec['invocation'].total_seconds()):
            _t()
            last_invs = core.misc_data.last_script_invocations
            last_invs[_id] = datetime.now()
            core.misc_data.last_script_invocations = last_invs
            scheduler.enter(_delay, 0, functools.partial(_f, _f))

        scheduler.enterabs(invoke_time.timestamp(), 0,
                           functools.partial(target_wrapper, target_wrapper))

    return scheduler.run


def _default_late_handler(late, warn):
    head = datetime.now().strftime(config.core.date_format).join(('\n\n',))
    with open('late.txt', 'w') as f:
        f.write(head)
        f.write('\n'.join(str(L) for L in late))
    with open('warn.txt', 'w') as f:
        f.write(head)
        f.write('\n'.join(str(w) for w in warn))


<<<<<<< HEAD
late_handlers = [_default_late_handler]
=======
late_handlers = [_default_late_handler]
stuff_to_do = [globals()[k] for k in config.utils.tasks.recurring]
level_names = LevelNameDict(config.utils.names.level_names.mapping)
>>>>>>> 6ae94078
<|MERGE_RESOLUTION|>--- conflicted
+++ resolved
@@ -46,25 +46,12 @@
         return date(self.year, self.month, self.day)
 
 
-<<<<<<< HEAD
-=======
 class LevelNameDict(dict):
     """provide defaults for missing level names"""
     def __missing__(self, key):
         return 'level_' + str(key)
 
 
-def run_checks():
-    """Run stuff to do as specified by times set in config"""
-    while True:
-        if datetime.now() > core.misc_data.check_date + timedelta(minutes=45):
-            for stuff in stuff_to_do:
-                threading.Thread(target=stuff).start()
-            core.misc_data.check_date = datetime.now() + config.utils.tasks.repeat_every
-        time.sleep(5 * 60 * 60)
-
-
->>>>>>> 6ae94078
 def late_books():
     """Check for late and nearly late books.
 
@@ -250,10 +237,5 @@
         f.write('\n'.join(str(w) for w in warn))
 
 
-<<<<<<< HEAD
 late_handlers = [_default_late_handler]
-=======
-late_handlers = [_default_late_handler]
-stuff_to_do = [globals()[k] for k in config.utils.tasks.recurring]
-level_names = LevelNameDict(config.utils.names.level_names.mapping)
->>>>>>> 6ae94078
+level_names = LevelNameDict(config.utils.names.level_names.mapping)