--- conflicted
+++ resolved
@@ -413,20 +413,18 @@
     return errors
 
 
-<<<<<<< HEAD
-class ActionNamespace(abc.ABC):
-    """Abstract base class for the Book, Person, Member,
+class ActionNamespace:
+    """common stuff for the Book, Person, Member,
     Library, Group, Borrow and Script namespaces"""
     model: T.ClassVar[models.Model]
-    view_level: T.ClassVar[int] = 0
+    required_levels: T.Any
     _model_fields: T.ClassVar[set]
-=======
-class ActionNamespace:
-    """common stuff for the Book, Person Member, Library, Group and Borrow namespaces"""
-    model: T.ClassVar[models.Model]
-    required_levels: T.Any
 
     def __init_subclass__(cls):
+        """add the _model_fields and required_levels attributes"""
+        cls._model_fields = {k for k in dir(cls.model)
+                             if isinstance(getattr(cls.model, k), peewee.Field)}
+
         def level_required(level, f):
             """due to scoping, this has to be a separate function"""
             @wraps(f)
@@ -449,12 +447,6 @@
                 else:
                     req_level = cls.required_levels[name]
                 setattr(cls, name, level_required(req_level, func.__func__))  # noqa
->>>>>>> 6ae94078
-
-    def __init_subclass__(cls, **kwargs):
-        """add a ``_model_fields`` attribute containing a set of field names"""
-        cls._model_fields = {k for k in dir(cls.model)
-                             if isinstance(getattr(cls.model, k), peewee.Field)}
 
     @staticmethod
     @abc.abstractmethod
@@ -483,22 +475,7 @@
         check_level(login_context, cls.required_levels.view, cls.__name__ + '.view_repr')
         try:
             return str(next(iter(cls.model.select_str_fields().where(
-<<<<<<< HEAD
                 getattr(cls.model, cls.model.pk_name) == id_).limit(1))))
-=======
-                getattr(cls.model, cls.model.pk_name) == id_))))
-        except StopIteration:
-            raise BuchSchlossNotFoundError(cls.model.__name__, id_)
-
-    @classmethod
-    def view_attr(cls, id_: T.Union[str, int], name: str, *, login_context):
-        """Return the value of a specific attribute"""
-        # this is said to be faster...
-        check_level(login_context, cls.required_levels.view, cls.__name__ + '.view_attr')
-        try:
-            return getattr(next(iter(cls.model.select(getattr(cls.model, name)).where(
-                getattr(cls.model, cls.model.pk_name) == id_))), name)
->>>>>>> 6ae94078
         except StopIteration:
             raise BuchSchlossNotFoundError(cls.model.__name__, id_)
 
@@ -550,16 +527,9 @@
                 logging.info('{} created {}'.format(login_context, b))
         return b.id
 
-<<<<<<< HEAD
     @classmethod
     @from_db(book=models.Book)
-    @level_required(2)
     def edit(cls, book: T.Union[int, models.Book], *, login_context, **kwargs):
-=======
-    @staticmethod
-    @from_db(models.Book)
-    def edit(book: T.Union[int, models.Book], *, login_context, **kwargs):
->>>>>>> 6ae94078
         """Edit a Book based on the arguments given.
 
         See Book.__doc__ for more information on the arguments
@@ -661,16 +631,9 @@
             logging.info('{} created {} with borrow_permission={}'
                          .format(login_context, p, borrow_permission))
 
-<<<<<<< HEAD
     @classmethod
-    @level_required(3)
     @from_db(person=models.Person)
     def edit(cls, person: T.Union[int, models.Person], *, login_context, **kwargs):
-=======
-    @staticmethod
-    @from_db(models.Person)
-    def edit(person: T.Union[int, models.Person], *, login_context, **kwargs):
->>>>>>> 6ae94078
         """Edit a Person based on the arguments given.
 
         See Person.__doc__ for more information on the arguments
@@ -1139,7 +1102,6 @@
 
     @classmethod
     @auth_required
-    @level_required(4)
     def new(cls, *,
             name: str,
             code: str,
@@ -1168,7 +1130,6 @@
 
     @classmethod
     @auth_required
-    @level_required(4)
     @from_db(script=models.Script)
     def edit(cls, script: T.Union[str, models.Script], *, login_context, **kwargs):
         """edit a script"""
@@ -1193,7 +1154,7 @@
             '__str__': str(script),
             'name': script.name,
             'setlevel': ('-----' if script.setlevel is None
-                         else utils.get_level(script.setlevel)),
+                         else utils.level_names[script.setlevel]),
             'permissions': ';'.join(utils.get_name('Script::permissions::' + p.name)
                                     for p in ScriptPermissions
                                     if p in script.permissions)
