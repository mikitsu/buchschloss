--- conflicted
+++ resolved
@@ -345,11 +345,7 @@
     raise a BuchSchlossBaseError when requirement not met."""
 
     def wrapper_maker(f):
-<<<<<<< HEAD
-        checker = partial(check_level, level, f.__qualname__)
-=======
         checker = partial(check_level, level=level, resource=f.__qualname__)
->>>>>>> 74147b51
 
         @wraps(f)
         def level_required_wrapper(*args, login_context: LoginContext, **kwargs):
@@ -1100,16 +1096,10 @@
             If the editee is currently logged in, the new password
             needs to be used for authentication immediately
         """
-<<<<<<< HEAD
-        global current_login
-        if current_login.level < 4 and current_login.name != member.name:
-            raise BuchSchlossError('no_permission', 'Member::must_be_level_4_or_editee')
-=======
         if (login_context.level < 4
                 and (login_context.type is not LoginType.MEMBER
                      or login_context.name != member.name)):
-            raise BuchSchlossError('no_permission', 'must_be_level_4_or_editee')
->>>>>>> 74147b51
+            raise BuchSchlossError('no_permission', 'Member::must_be_level_4_or_editee')
         member.salt = urandom(config.core.salt_length)
         member.password = pbkdf(new_password.encode(), member.salt)
         member.save()
