--- conflicted
+++ resolved
@@ -41,15 +41,9 @@
 from . import models
 
 __all__ = [
-<<<<<<< HEAD
-    'BuchSchlossBaseError', 'DummyErrorFile', 'misc_data', 'ComplexSearch',
+    'BuchSchlossBaseError', 'misc_data', 'ComplexSearch',
     'Person', 'Book', 'Member', 'Borrow', 'Library', 'Group', 'Script',
     'login', 'ScriptPermissions',
-=======
-    'BuchSchlossBaseError', 'misc_data', 'ComplexSearch',
-    'Person', 'Book', 'Member', 'Borrow', 'Library', 'Group',
-    'login',
->>>>>>> a0d66b44
 ]
 
 log_conf = config.core.log
