"""forms"""

import tkinter as tk
import enum

from ..misc import tkstuff as mtk
from ..misc.tkstuff import forms as mtkf

from .. import config
from .. import core
from .. import utils
from ..utils import get_name

from .widgets import (ISBNEntry, NonEmptyEntry, NonEmptyREntry, ClassEntry,
                      IntEntry, NullREntry, Text, NonEmptyPasswordEntry, Entry,
                      OptionalCheckbuttonWithVar, CheckbuttonWithVar,
                      SeriesEntry, OptionsFromSearch, SearchMultiChoice,
                      FlagEnumMultiChoice, ScriptNameEntry, MultiChoicePopup)


class ElementGroup(enum.Enum):
    SEARCH = 'used in searches'
    NEW = 'toggled for "new"'
    EDIT = 'toggled for "edit"'


class GroupElement:
    AUTO_SET = mtkf.Element(groups=[ElementGroup.NEW])
    ONLY_EDIT = mtkf.Element(groups=[ElementGroup.EDIT], opt='in')
    ONLY_NEW = mtkf.Element(groups=[ElementGroup.NEW], opt='in')
    NO_SEARCH = mtkf.Element(groups=[ElementGroup.SEARCH])
    ONLY_SEARCH = mtkf.Element(groups=[ElementGroup.SEARCH], opt="in")


class PasswordFormWidget(mtkf.FormWidget):
    password_name = 'password'
    password2_name = 'password2'

    def clean_data(self):
        super().clean_data()
        if self.password_name not in self.data:
            return
        if self.data[self.password_name] != self.data[self.password2_name]:
            self.errors[self.password2_name].add(get_name('error::no_password_match'))
            self.widget_dict[self.password_name].delete(0, tk.END)
            self.widget_dict[self.password2_name].delete(0, tk.END)
        del self.data[self.password2_name]


def form_get_name(form_name):
    """adapt utils.get_name to forms"""
    def inner(name):
        """adapt utils.get_name to forms"""
        if name.endswith('_search_alt'):
            name = name[:-len('_search_alt')]
        return get_name('::'.join(('form', form_name, name)))
    return inner


class BaseForm(mtkf.Form, template=True):
    """Base class for forms.

        handles autocompletes, default content and appropriate get_name handling
    """
    def __init_subclass__(cls, *, template=None, **kwargs):
        form_name = cls.__name__.replace('Form', '')
        cls.get_name = form_get_name(form_name)
        # no .setdefault() :-(
        form_widget = vars(cls).get('FormWidget', type('FormWidget', (), {}))
        form_widget.default_content = config.gui2.entry_defaults.get(form_name).mapping
        form_widget.error_display_options = {}  # workaround
        cls.FormWidget = form_widget
        autocompletes = config.gui2.get('autocomplete').get(form_name)
        for k, v in vars(cls).items():
            if isinstance(v, tuple) and len(v) == 2:
                c, o = v
            else:
                c = v
                o = {}
            if isinstance(c, type) and issubclass(c, tk.Entry):
                values = dict(autocompletes.get(k).mapping)
                if values:
                    c = type('Autocompleted' + c.__name__, (mtk.AutocompleteEntry, c), {})
                    o['autocompletes'] = values
                    setattr(cls, k, (c, o))
        super().__init_subclass__(template=template, **kwargs)

    class FormWidget:
        take_focus = True
        submit_on_return = mtkf.FormWidget.SubmitOnReturn.NOT_FIRST
        submit_button = {'text': get_name('btn_do')}


class SearchForm(BaseForm, template=True):
    """Base class for forms that offer search functionality"""
    class FormWidget(mtkf.FormWidget):
        def submit_action(self, event=None):
            if 'search_mode' in self.widget_dict:
                # hack, I should write something to make me able to access
                # groups on the instance
                w = list(self.widgets)
                for k, v in self.widget_dict.copy().items():
                    value = mtk.get_getter(v)()
                    if not (value or isinstance(value, bool)
                            or k in ['exact_match', 'search_mode']):
                        w.remove(self.widget_dict.pop(k))
                        continue
                    if k.endswith('_search_alt'):
                        del self.widget_dict[k]
                        k = k[:-len('_search_alt')]
                        self.widget_dict[k] = v
                self.widgets = tuple(w)
            super().submit_action(event)

    search_mode: GroupElement.ONLY_SEARCH = (
        mtk.RadioChoiceWidget, {'*args': [(c, get_name(c)) for c in ['and', 'or']]})
    exact_match: GroupElement.ONLY_SEARCH = CheckbuttonWithVar


class BookForm(SearchForm):
    class FormWidget(mtkf.FormWidget):
        def __init__(self, *args, **kwargs):
            """hack"""
            super().__init__(*args, **kwargs)
            self.widget_dict['series_number'] = self.widget_dict['series'].number_dummy

        def clean_data(self):
            """separate series and series_number"""
            super().clean_data()
            if 'series' not in self.data:  # search may remove things
                del self.data['series_number']
                return
            if self.data['series'] is None:
                self.data['series_number'] = None
            else:
                self.data['series'], self.data['series_number'] = self.data['series']
            # TODO: remove this ASAP
            if 'search_mode' in self.widget_dict and self.data['series_number'] is None:
                del self.data['series_number']

    id: GroupElement.ONLY_EDIT = IntEntry

    isbn: mtkf.Element = ISBNEntry
    author: mtkf.Element = (NonEmptyREntry, {'rem_key': 'book-author'})
    title: mtkf.Element = NonEmptyEntry
    series: mtkf.Element = SeriesEntry
    language: mtkf.Element = (NonEmptyREntry, {'rem_key': 'book-language'})
    publisher: mtkf.Element = (NonEmptyREntry, {'rem_key': 'book-publisher'})
    concerned_people: mtkf.Element = (NullREntry, {'rem_key': 'book-cpeople'})
    year: mtkf.Element = IntEntry
    medium: mtkf.Element = (NonEmptyREntry, {'rem_key': 'book-medium'})
    if config.gui2.genres.options is None:
        genres: mtkf.Element = (NullREntry, {'rem_key': 'book-genres'})
    else:
        genres: mtkf.Element = (
            type('StrMultiChoicePopup', (MultiChoicePopup,),
                 {'get': lambda s: s.sep.join(MultiChoicePopup.get(s))}),
            {'options': config.gui2.genres.options,
             'sep': config.gui2.genres.sep}
        )

    library: GroupElement.NO_SEARCH = (OptionsFromSearch, {'action_ns': core.Library})
    library_search_alt: GroupElement.ONLY_SEARCH = (
        OptionsFromSearch, {'action_ns': core.Library, 'allow_none': True})
    groups: mtkf.Element = (SearchMultiChoice, {'action_ns': core.Group})
    shelf: mtkf.Element = (NonEmptyREntry, {'rem_key': 'book-shelf'})


class PersonForm(SearchForm):
    id_: GroupElement.NO_SEARCH = IntEntry
    first_name: mtkf.Element = NonEmptyEntry
    last_name: mtkf.Element = NonEmptyEntry
    class_: mtkf.Element = ClassEntry
    max_borrow: mtkf.Element = IntEntry
    libraries: mtkf.Element = (SearchMultiChoice, {'action_ns': core.Library})
    pay: GroupElement.NO_SEARCH = CheckbuttonWithVar


class MemberForm(SearchForm):
    FormWidget = PasswordFormWidget

    name: mtkf.Element = NonEmptyEntry
    level: mtkf.Element = (mtk.OptionChoiceWidget,
                           {'values': list(utils.level_names.items()),
                            'default': 1})
    current_password: GroupElement.NO_SEARCH = NonEmptyPasswordEntry
    password: GroupElement.ONLY_NEW = NonEmptyPasswordEntry
    password2: GroupElement.ONLY_NEW = NonEmptyPasswordEntry


class ChangePasswordForm(BaseForm):
    class FormWidget(PasswordFormWidget):
        password_name = 'new_password'

    member: mtkf.Element = NonEmptyEntry
    current_password: mtkf.Element = NonEmptyPasswordEntry
    new_password: mtkf.Element = NonEmptyPasswordEntry
    password2: mtkf.Element = NonEmptyPasswordEntry


class LoginForm(BaseForm):
    name: mtkf.Element = NonEmptyEntry
    password: mtkf.Element = NonEmptyPasswordEntry


class LibraryGroupCommon(SearchForm, template=True):
    _position_over_ = True
    name: mtkf.Element = NonEmptyEntry
    books: GroupElement.NO_SEARCH = (SearchMultiChoice, {'action_ns': core.Book})
    # not as element to allow Library to have a nice order
    action = (mtk.RadioChoiceWidget, {
        '*args': [(a, get_name('form::LibraryGroupCommon::' + a))
                  for a in ['add', 'remove', 'delete']]})


class GroupForm(LibraryGroupCommon):
    action: GroupElement.ONLY_EDIT = LibraryGroupCommon.action


class LibraryForm(LibraryGroupCommon):
    class FormWidget:
        default_content = {'pay_required': True}

    people: GroupElement.NO_SEARCH = (SearchMultiChoice, {'action_ns': core.Person})
    pay_required: GroupElement.ONLY_NEW = CheckbuttonWithVar
    action: GroupElement.ONLY_EDIT = LibraryGroupCommon.action


class GroupActivationForm(BaseForm):
    group: mtkf.Element = (OptionsFromSearch, {'action_ns': core.Group})
    src: mtkf.Element = (SearchMultiChoice, {'action_ns': core.Library})
    dest: mtkf.Element = (OptionsFromSearch, {'action_ns': core.Library})


<<<<<<< HEAD
class BorrowForm(BaseForm):
    person: mtkf.Element = (OptionsFromSearch, {'action_ns': core.Person})
    book: mtkf.Element = (OptionsFromSearch, {'action_ns': core.Book})
=======
class BorrowRestCommonForm(BaseForm, template=True):
    class FormWidget(mtkf.FormWidget):
        def inject_submit(self, **data):
            for k, v in data.items():
                mtk.get_setter(self.widget_dict[k])(v)
            self.submit_action()

    _position_over_ = True
    person: mtkf.Element = (OptionsFromSearch, {'action_ns': core.Person})
    book: mtkf.Element = (OptionsFromSearch, {'action_ns': core.Book})


class BorrowForm(BorrowRestCommonForm):
>>>>>>> 654fd526
    weeks: mtkf.Element = IntEntry
    override: mtkf.Element = CheckbuttonWithVar


class RestituteForm(BaseForm):
    book: mtkf.Element = (OptionsFromSearch, {'action_ns': core.Book})


class ExtendBorrowForm(BaseForm):
    book: mtkf.Element = (OptionsFromSearch, {'action_ns': core.Book})


class BorrowSearchForm(SearchForm):
    book__id: mtkf.Element = (OptionsFromSearch, {'action_ns': core.Book})
    book__title: mtkf.Element = Entry
    book__author: mtkf.Element = Entry
    book__library: mtkf.Element = (OptionsFromSearch,
                                   {'action_ns': core.Library, 'allow_none': True})
    book__groups: mtkf.Element = (SearchMultiChoice, {'action_ns': core.Group})

    person__id: mtkf.Element = (OptionsFromSearch, {'action_ns': core.Person})
    person__first_name: mtkf.Element = Entry
    person__last_name: mtkf.Element = Entry
    person__class_: mtkf.Element = ClassEntry
    person__libraries: mtkf.Element = (SearchMultiChoice, {'action_ns': core.Library})

    is_back: mtkf.Element = OptionalCheckbuttonWithVar


class ScriptForm(SearchForm):
    name: mtkf.Element = ScriptNameEntry
    permissions: mtkf.Element = (
        FlagEnumMultiChoice,
        {'flag_enum': core.ScriptPermissions, 'get_name_prefix': 'Script::permissions::'}
    )
    setlevel: mtkf.Element = (
        mtk.OptionChoiceWidget,
        {'values': ((None, '-----'), *utils.level_names.items())})
    current_password: GroupElement.NO_SEARCH = NonEmptyPasswordEntry
    code: GroupElement.NO_SEARCH = Text<|MERGE_RESOLUTION|>--- conflicted
+++ resolved
@@ -232,25 +232,9 @@
     dest: mtkf.Element = (OptionsFromSearch, {'action_ns': core.Library})
 
 
-<<<<<<< HEAD
 class BorrowForm(BaseForm):
     person: mtkf.Element = (OptionsFromSearch, {'action_ns': core.Person})
     book: mtkf.Element = (OptionsFromSearch, {'action_ns': core.Book})
-=======
-class BorrowRestCommonForm(BaseForm, template=True):
-    class FormWidget(mtkf.FormWidget):
-        def inject_submit(self, **data):
-            for k, v in data.items():
-                mtk.get_setter(self.widget_dict[k])(v)
-            self.submit_action()
-
-    _position_over_ = True
-    person: mtkf.Element = (OptionsFromSearch, {'action_ns': core.Person})
-    book: mtkf.Element = (OptionsFromSearch, {'action_ns': core.Book})
-
-
-class BorrowForm(BorrowRestCommonForm):
->>>>>>> 654fd526
     weeks: mtkf.Element = IntEntry
     override: mtkf.Element = CheckbuttonWithVar
 
