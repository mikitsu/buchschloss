--- conflicted
+++ resolved
@@ -105,7 +105,6 @@
     def set(self, value):
         return super().set(getattr(value, self.__attribute, value))
 
-<<<<<<< HEAD
 
 class Text(tk.Text):
     """get/set operate on all the text"""
@@ -116,8 +115,6 @@
         super().delete('0.0', 'end')
         super().insert('0.0', text)
 
-=======
->>>>>>> 6ae94078
 
 @mtk.ScrollableWidget(height=config.gui2.widget_size.main.height,
                       width=config.gui2.widget_size.main.width)
@@ -250,12 +247,8 @@
     def __init__(self, master, cnf={}, *,
                  action_ns: core.ActionNamespace,
                  **kwargs):
-<<<<<<< HEAD
-        options = [(getattr(o, attribute), str(o)) for o in
-=======
         kwargs.setdefault('wraplength', config.gui2.widget_size.main.width / 2)
         options = [(o, str(o)) for o in
->>>>>>> 6ae94078
                    action_ns.search((), login_context=core.internal_lc)]
         super().__init__(master, cnf, options=options, **kwargs)
 
